--- conflicted
+++ resolved
@@ -31,18 +31,12 @@
 }
 
 // Fake auth endpoint
-<<<<<<< HEAD
-func (this *MyHandler) ServeHTTP(w http.ResponseWriter, r *http.Request) {
-	if len(this.QueuedResponses) == 0 {
+func (handler *MyHandler) ServeHTTP(w http.ResponseWriter, r *http.Request) {
+	if len(handler.QueuedResponses) == 0 {
 		return
 	}
-	response := this.QueuedResponses[0]
-	this.QueuedResponses = this.QueuedResponses[1:]
-=======
-func (handler *MyHandler) ServeHTTP(w http.ResponseWriter, r *http.Request) {
 	response := handler.QueuedResponses[0]
 	handler.QueuedResponses = handler.QueuedResponses[1:]
->>>>>>> 73a3e2bd
 	w.WriteHeader(response.statusCode)
 	_, _ = io.WriteString(w, response.body)
 }
